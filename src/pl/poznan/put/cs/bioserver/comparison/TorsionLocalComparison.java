package pl.poznan.put.cs.bioserver.comparison;

import java.io.IOException;
import java.util.ArrayList;
import java.util.Arrays;
import java.util.HashMap;
import java.util.List;
import java.util.Map;
import java.util.Map.Entry;

import org.biojava.bio.structure.Atom;
import org.biojava.bio.structure.ResidueNumber;
import org.biojava.bio.structure.Structure;
import org.biojava.bio.structure.StructureException;
import org.biojava.bio.structure.StructureImpl;
import org.biojava.bio.structure.io.PDBFileReader;
import org.slf4j.Logger;
import org.slf4j.LoggerFactory;

import pl.poznan.put.cs.bioserver.alignment.StructureAligner;
import pl.poznan.put.cs.bioserver.helper.Helper;
import pl.poznan.put.cs.bioserver.torsion.AminoAcidDihedral;
import pl.poznan.put.cs.bioserver.torsion.AngleDifference;
import pl.poznan.put.cs.bioserver.torsion.AngleType;
import pl.poznan.put.cs.bioserver.torsion.DihedralAngles;
import pl.poznan.put.cs.bioserver.torsion.NucleotideDihedral;

/**
 * Implementation of local dissimilarity measure based on torsion angles.
 * 
 * @author Tomasz Żok (tzok[at]cs.put.poznan.pl)
 */
public class TorsionLocalComparison extends LocalComparison {
<<<<<<< HEAD
	@SuppressWarnings("unused")
	private static final Logger LOGGER = LoggerFactory
			.getLogger(TorsionLocalComparison.class);
	private static final int TAU_COUNT = 5;

	private static List<AngleDifference> calcAngleP(
			Map<ResidueNumber, AngleDifference[]> mapResToTaus) {
		List<AngleDifference> pAngles = new ArrayList<>();
		// the formula taken from literature
		double scale = 2 * (Math.sin(36.0 * Math.PI / 180.0) + Math
				.sin(72.0 * Math.PI / 180.0));
		for (Entry<ResidueNumber, AngleDifference[]> entry : mapResToTaus
				.entrySet()) {
			ResidueNumber residue = entry.getKey();
			AngleDifference[] taus = entry.getValue();

			// if any of TAUx angle is null, abort calculations
			boolean flag = false;
			for (int i = 0; i < TorsionLocalComparison.TAU_COUNT; i++) {
				flag |= taus[i] == null;
			}

			if (flag) {
				pAngles.add(new AngleDifference(residue, Double.NaN,
						Double.NaN, Double.NaN, "P"));
			} else {
				double y1 = taus[1].getAngleFirst() + taus[4].getAngleFirst()
						- taus[0].getAngleFirst() - taus[3].getAngleFirst();
				double x1 = taus[2].getAngleFirst() * scale;
				double tau1 = Math.atan2(y1, x1);

				double y2 = taus[1].getAngleSecond() + taus[4].getAngleSecond()
						- taus[0].getAngleSecond() - taus[3].getAngleSecond();
				double x2 = taus[2].getAngleSecond() * scale;
				double tau2 = Math.atan2(y2, x2);

				double tauDiff = DihedralAngles.subtractDihedral(tau1, tau2);
				pAngles.add(new AngleDifference(residue, tau1, tau2, tauDiff,
						"P"));
			}
		}
		return pAngles;
	}

	private static List<AngleDifference> calcMcqPerResidue(
			Map<ResidueNumber, List<AngleDifference>> mapResToDiffs) {
		List<AngleDifference> mcqAngles = new ArrayList<>();
		for (Entry<ResidueNumber, List<AngleDifference>> entry : mapResToDiffs
				.entrySet()) {
			ResidueNumber residue = entry.getKey();
			List<AngleDifference> list = entry.getValue();

			double mcq = MCQ.calculate(list);
			mcqAngles.add(new AngleDifference(residue, Double.NaN, Double.NaN,
					mcq, "MCQ"));
		}
		return mcqAngles;
	}

	/**
	 * Compare two chains.
	 * 
	 * @param atoms
	 *            Two arrays of atoms from two structures.
	 * @param angles
	 *            An array of types of angles to be checked.
	 * @param wasAligned
	 *            Were the atoms aligned before?
	 * 
	 * @return A map of name of angle to the list of differences defined upon
	 *         it.
	 */
	public static Map<String, List<AngleDifference>> compare(Atom[][] atoms,
			AngleType[] angles, boolean wasAligned) {
		Atom[][] equalized = Helper.equalize(atoms);

		List<AngleDifference> allDiffs = new ArrayList<>();
		for (AngleType at : angles) {
			allDiffs.addAll(DihedralAngles.calculateAngleDiff(equalized, at,
					wasAligned));
		}

		Map<ResidueNumber, List<AngleDifference>> mapResToDiffs = new HashMap<>();
		Map<ResidueNumber, AngleDifference[]> mapResToTaus = new HashMap<>();
		Map<String, List<AngleDifference>> mapNameToDiffs = new HashMap<>();
		for (AngleDifference diff : allDiffs) {
			ResidueNumber residue = diff.getResidue();
			String angleName = diff.getAngleName();

			if (!mapResToDiffs.containsKey(residue)) {
				mapResToDiffs.put(residue, new ArrayList<AngleDifference>());
				mapResToTaus.put(residue,
						new AngleDifference[TorsionLocalComparison.TAU_COUNT]);
			}
			List<AngleDifference> list = mapResToDiffs.get(residue);
			list.add(diff);

			if (angleName.startsWith("TAU")) {
				AngleDifference[] taus = mapResToTaus.get(residue);
				int which = angleName.charAt(3) - '0';
				taus[which] = diff;
			}

			if (!mapNameToDiffs.containsKey(angleName)) {
				mapNameToDiffs.put(angleName, new ArrayList<AngleDifference>());
			}
			list = mapNameToDiffs.get(angleName);
			list.add(diff);
		}

		mapNameToDiffs
				.put("P", TorsionLocalComparison.calcAngleP(mapResToTaus));
		mapNameToDiffs.put("MCQ",
				TorsionLocalComparison.calcMcqPerResidue(mapResToDiffs));
		return mapNameToDiffs;
	}

	/**
	 * Compare two structures.
	 * 
	 * @param s1
	 *            First structure.
	 * @param s2
	 *            Second structure.
	 * @param alignFirst
	 *            Should atoms be aligned beforehand?
	 * @return A map of name of angle to the list of differences defined upon
	 *         it.
	 * @throws StructureException
	 *             If the alignment was impossible to be computed.
	 */
	public static Map<String, List<AngleDifference>> compare(Structure s1,
			Structure s2, boolean alignFirst) throws StructureException {
		boolean wasAligned = alignFirst;
		Atom[][] atoms;
		if (alignFirst) {
			atoms = StructureAligner.align(s1, s2).getAtoms();
		} else {
			atoms = Helper.getCommonAtomArray(s1, s2, false);
			if (atoms == null) {
				atoms = Helper.getCommonAtomArray(s1, s2, true);
				wasAligned = true;
			}
		}
		AngleType[] angles = Helper.isNucleicAcid(s1) ? NucleotideDihedral
				.getAngles() : AminoAcidDihedral.getAngles();
		return TorsionLocalComparison.compare(atoms, angles, wasAligned);
	}

	/**
	 * A command line wrapper to compare two structures locally.
	 * 
	 * @param args
	 *            Two paths to PDB files, then angle name (eg. MCQ), then
	 *            optionally two more arguments with chain names.
	 */
	@SuppressWarnings("unchecked")
	public static void main(String[] args) {
		if (args.length != 2 && args.length != 3 && args.length != 5) {
			System.out.println("ERROR");
			System.out.println("Incorrect number of arguments provided");
			return;
		}

		try {
			PDBFileReader reader = new PDBFileReader();
			Structure[] structures = new Structure[] {
					reader.getStructure(args[0]), reader.getStructure(args[1]) };
			TorsionLocalComparison comparison = new TorsionLocalComparison();

			Map<String, List<AngleDifference>> result;
			if (args.length == 5) {
				result = TorsionLocalComparison
						.compare(
								new StructureImpl(structures[0]
										.getChainByPDB(args[3])),
								new StructureImpl(structures[1]
										.getChainByPDB(args[4])), false);
			} else {
				result = (Map<String, List<AngleDifference>>) comparison
						.compare(structures[0], structures[1]);
			}

			String angleName = "MCQ";
			if (args.length == 3 || args.length == 5) {
				angleName = args[2];
			}
			List<AngleDifference> list = result.get(angleName);
			AngleDifference[] array = list.toArray(new AngleDifference[list
					.size()]);
			Arrays.sort(array);
			for (AngleDifference ad : array) {
				System.out.println(ad.getResidue() + " " + ad.getDifference());
			}
		} catch (IOException | IncomparableStructuresException
				| StructureException e) {
			System.out.println("ERROR");
			System.out.println(e.getMessage());
		}
	}

	@Override
	public Object compare(Structure s1, Structure s2)
			throws IncomparableStructuresException {
		try {
			return TorsionLocalComparison.compare(s1, s2, false);
		} catch (StructureException e) {
			throw new IncomparableStructuresException(e);
		}
	}
=======
    @SuppressWarnings("unused")
    private static final Logger LOGGER = Logger
            .getLogger(TorsionLocalComparison.class);
    private static final int TAU_COUNT = 5;

    private static List<AngleDifference> calcAngleP(
            Map<ResidueNumber, AngleDifference[]> mapResToTaus) {
        List<AngleDifference> pAngles = new ArrayList<>();
        // the formula taken from literature
        double scale = 2 * (Math.sin(36.0 * Math.PI / 180.0) + Math
                .sin(72.0 * Math.PI / 180.0));
        for (Entry<ResidueNumber, AngleDifference[]> entry : mapResToTaus
                .entrySet()) {
            ResidueNumber residue = entry.getKey();
            AngleDifference[] taus = entry.getValue();

            // if any of TAUx angle is null, abort calculations
            boolean flag = false;
            for (int i = 0; i < TorsionLocalComparison.TAU_COUNT; i++) {
                flag |= taus[i] == null;
            }

            if (flag) {
                pAngles.add(new AngleDifference(residue, Double.NaN,
                        Double.NaN, Double.NaN, "P"));
            } else {
                double y1 = taus[1].getAngleFirst() + taus[4].getAngleFirst()
                        - taus[0].getAngleFirst() - taus[3].getAngleFirst();
                double x1 = taus[2].getAngleFirst() * scale;
                double tau1 = Math.atan2(y1, x1);

                double y2 = taus[1].getAngleSecond() + taus[4].getAngleSecond()
                        - taus[0].getAngleSecond() - taus[3].getAngleSecond();
                double x2 = taus[2].getAngleSecond() * scale;
                double tau2 = Math.atan2(y2, x2);

                double tauDiff = DihedralAngles.subtractDihedral(tau1, tau2);
                pAngles.add(new AngleDifference(residue, tau1, tau2, tauDiff,
                        "P"));
            }
        }
        return pAngles;
    }

    private static List<AngleDifference> calcMcqPerResidue(
            Map<ResidueNumber, List<AngleDifference>> mapResToDiffs) {
        List<AngleDifference> mcqAngles = new ArrayList<>();
        for (Entry<ResidueNumber, List<AngleDifference>> entry : mapResToDiffs
                .entrySet()) {
            ResidueNumber residue = entry.getKey();
            List<AngleDifference> list = entry.getValue();

            double mcq = MCQ.calculate(list);
            mcqAngles.add(new AngleDifference(residue, Double.NaN, Double.NaN,
                    mcq, "MCQ"));
        }
        return mcqAngles;
    }

    /**
     * Compare two chains.
     * 
     * @param atoms
     *            Two arrays of atoms from two structures.
     * @param angles
     *            An array of types of angles to be checked.
     * @param wasAligned
     *            Were the atoms aligned before?
     * 
     * @return A map of name of angle to the list of differences defined upon
     *         it.
     */
    public static Map<String, List<AngleDifference>> compare(Atom[][] atoms,
            AngleType[] angles, boolean wasAligned) {
        Atom[][] equalized = Helper.equalize(atoms);

        List<AngleDifference> allDiffs = new ArrayList<>();
        for (AngleType at : angles) {
            allDiffs.addAll(DihedralAngles.calculateAngleDiff(equalized, at,
                    wasAligned));
        }

        Map<ResidueNumber, List<AngleDifference>> mapResToDiffs = new HashMap<>();
        Map<ResidueNumber, AngleDifference[]> mapResToTaus = new HashMap<>();
        Map<String, List<AngleDifference>> mapNameToDiffs = new HashMap<>();
        for (AngleDifference diff : allDiffs) {
            ResidueNumber residue = diff.getResidue();
            String angleName = diff.getAngleName();

            if (!mapResToDiffs.containsKey(residue)) {
                mapResToDiffs.put(residue, new ArrayList<AngleDifference>());
                mapResToTaus.put(residue,
                        new AngleDifference[TorsionLocalComparison.TAU_COUNT]);
            }
            List<AngleDifference> list = mapResToDiffs.get(residue);
            list.add(diff);

            if (angleName.startsWith("TAU")) {
                AngleDifference[] taus = mapResToTaus.get(residue);
                int which = angleName.charAt(3) - '0';
                taus[which] = diff;
            }

            if (!mapNameToDiffs.containsKey(angleName)) {
                mapNameToDiffs.put(angleName, new ArrayList<AngleDifference>());
            }
            list = mapNameToDiffs.get(angleName);
            list.add(diff);
        }

        mapNameToDiffs
                .put("P", TorsionLocalComparison.calcAngleP(mapResToTaus));
        mapNameToDiffs.put("AVERAGE",
                TorsionLocalComparison.calcMcqPerResidue(mapResToDiffs));
        return mapNameToDiffs;
    }

    /**
     * Compare two structures.
     * 
     * @param s1
     *            First structure.
     * @param s2
     *            Second structure.
     * @param alignFirst
     *            Should atoms be aligned beforehand?
     * @return A map of name of angle to the list of differences defined upon
     *         it.
     * @throws StructureException
     *             If the alignment was impossible to be computed.
     */
    public static Map<String, List<AngleDifference>> compare(Structure s1,
            Structure s2, boolean alignFirst) throws StructureException {
        boolean wasAligned = alignFirst;
        Atom[][] atoms;
        if (alignFirst) {
            atoms = StructureAligner.align(s1, s2).getAtoms();
        } else {
            atoms = Helper.getCommonAtomArray(s1, s2, false);
            if (atoms == null) {
                atoms = Helper.getCommonAtomArray(s1, s2, true);
                wasAligned = true;
            }
        }
        AngleType[] angles = Helper.isNucleicAcid(s1) ? NucleotideDihedral
                .getAngles() : AminoAcidDihedral.getAngles();
        return TorsionLocalComparison.compare(atoms, angles, wasAligned);
    }

    /**
     * A command line wrapper to compare two structures locally.
     * 
     * @param args
     *            Two paths to PDB files, then angle name (eg. MCQ), then
     *            optionally two more arguments with chain names.
     */
    @SuppressWarnings("unchecked")
    public static void main(String[] args) {
        if (args.length != 2 && args.length != 3 && args.length != 5) {
            System.out.println("ERROR");
            System.out.println("Incorrect number of arguments provided");
            return;
        }

        try {
            PDBFileReader reader = new PDBFileReader();
            Structure[] structures = new Structure[] {
                    reader.getStructure(args[0]), reader.getStructure(args[1]) };
            TorsionLocalComparison comparison = new TorsionLocalComparison();

            Map<String, List<AngleDifference>> result;
            if (args.length == 5) {
                result = TorsionLocalComparison
                        .compare(
                                new StructureImpl(structures[0]
                                        .getChainByPDB(args[3])),
                                new StructureImpl(structures[1]
                                        .getChainByPDB(args[4])), false);
            } else {
                result = (Map<String, List<AngleDifference>>) comparison
                        .compare(structures[0], structures[1]);
            }

            String angleName = "MCQ";
            if (args.length == 3 || args.length == 5) {
                angleName = args[2];
            }
            List<AngleDifference> list = result.get(angleName);
            AngleDifference[] array = list.toArray(new AngleDifference[list
                    .size()]);
            Arrays.sort(array);
            for (AngleDifference ad : array) {
                System.out.println(ad.getResidue() + " " + ad.getDifference());
            }
        } catch (IOException | IncomparableStructuresException
                | StructureException e) {
            System.out.println("ERROR");
            System.out.println(e.getMessage());
        }
    }

    @Override
    public Object compare(Structure s1, Structure s2)
            throws IncomparableStructuresException {
        try {
            return TorsionLocalComparison.compare(s1, s2, false);
        } catch (StructureException e) {
            throw new IncomparableStructuresException(e);
        }
    }
>>>>>>> 1ddc8f6a
}<|MERGE_RESOLUTION|>--- conflicted
+++ resolved
@@ -14,8 +14,6 @@
 import org.biojava.bio.structure.StructureException;
 import org.biojava.bio.structure.StructureImpl;
 import org.biojava.bio.structure.io.PDBFileReader;
-import org.slf4j.Logger;
-import org.slf4j.LoggerFactory;
 
 import pl.poznan.put.cs.bioserver.alignment.StructureAligner;
 import pl.poznan.put.cs.bioserver.helper.Helper;
@@ -31,10 +29,6 @@
  * @author Tomasz Żok (tzok[at]cs.put.poznan.pl)
  */
 public class TorsionLocalComparison extends LocalComparison {
-<<<<<<< HEAD
-	@SuppressWarnings("unused")
-	private static final Logger LOGGER = LoggerFactory
-			.getLogger(TorsionLocalComparison.class);
 	private static final int TAU_COUNT = 5;
 
 	private static List<AngleDifference> calcAngleP(
@@ -144,7 +138,7 @@
 
 		mapNameToDiffs
 				.put("P", TorsionLocalComparison.calcAngleP(mapResToTaus));
-		mapNameToDiffs.put("MCQ",
+		mapNameToDiffs.put("AVERAGE",
 				TorsionLocalComparison.calcMcqPerResidue(mapResToDiffs));
 		return mapNameToDiffs;
 	}
@@ -242,216 +236,4 @@
 			throw new IncomparableStructuresException(e);
 		}
 	}
-=======
-    @SuppressWarnings("unused")
-    private static final Logger LOGGER = Logger
-            .getLogger(TorsionLocalComparison.class);
-    private static final int TAU_COUNT = 5;
-
-    private static List<AngleDifference> calcAngleP(
-            Map<ResidueNumber, AngleDifference[]> mapResToTaus) {
-        List<AngleDifference> pAngles = new ArrayList<>();
-        // the formula taken from literature
-        double scale = 2 * (Math.sin(36.0 * Math.PI / 180.0) + Math
-                .sin(72.0 * Math.PI / 180.0));
-        for (Entry<ResidueNumber, AngleDifference[]> entry : mapResToTaus
-                .entrySet()) {
-            ResidueNumber residue = entry.getKey();
-            AngleDifference[] taus = entry.getValue();
-
-            // if any of TAUx angle is null, abort calculations
-            boolean flag = false;
-            for (int i = 0; i < TorsionLocalComparison.TAU_COUNT; i++) {
-                flag |= taus[i] == null;
-            }
-
-            if (flag) {
-                pAngles.add(new AngleDifference(residue, Double.NaN,
-                        Double.NaN, Double.NaN, "P"));
-            } else {
-                double y1 = taus[1].getAngleFirst() + taus[4].getAngleFirst()
-                        - taus[0].getAngleFirst() - taus[3].getAngleFirst();
-                double x1 = taus[2].getAngleFirst() * scale;
-                double tau1 = Math.atan2(y1, x1);
-
-                double y2 = taus[1].getAngleSecond() + taus[4].getAngleSecond()
-                        - taus[0].getAngleSecond() - taus[3].getAngleSecond();
-                double x2 = taus[2].getAngleSecond() * scale;
-                double tau2 = Math.atan2(y2, x2);
-
-                double tauDiff = DihedralAngles.subtractDihedral(tau1, tau2);
-                pAngles.add(new AngleDifference(residue, tau1, tau2, tauDiff,
-                        "P"));
-            }
-        }
-        return pAngles;
-    }
-
-    private static List<AngleDifference> calcMcqPerResidue(
-            Map<ResidueNumber, List<AngleDifference>> mapResToDiffs) {
-        List<AngleDifference> mcqAngles = new ArrayList<>();
-        for (Entry<ResidueNumber, List<AngleDifference>> entry : mapResToDiffs
-                .entrySet()) {
-            ResidueNumber residue = entry.getKey();
-            List<AngleDifference> list = entry.getValue();
-
-            double mcq = MCQ.calculate(list);
-            mcqAngles.add(new AngleDifference(residue, Double.NaN, Double.NaN,
-                    mcq, "MCQ"));
-        }
-        return mcqAngles;
-    }
-
-    /**
-     * Compare two chains.
-     * 
-     * @param atoms
-     *            Two arrays of atoms from two structures.
-     * @param angles
-     *            An array of types of angles to be checked.
-     * @param wasAligned
-     *            Were the atoms aligned before?
-     * 
-     * @return A map of name of angle to the list of differences defined upon
-     *         it.
-     */
-    public static Map<String, List<AngleDifference>> compare(Atom[][] atoms,
-            AngleType[] angles, boolean wasAligned) {
-        Atom[][] equalized = Helper.equalize(atoms);
-
-        List<AngleDifference> allDiffs = new ArrayList<>();
-        for (AngleType at : angles) {
-            allDiffs.addAll(DihedralAngles.calculateAngleDiff(equalized, at,
-                    wasAligned));
-        }
-
-        Map<ResidueNumber, List<AngleDifference>> mapResToDiffs = new HashMap<>();
-        Map<ResidueNumber, AngleDifference[]> mapResToTaus = new HashMap<>();
-        Map<String, List<AngleDifference>> mapNameToDiffs = new HashMap<>();
-        for (AngleDifference diff : allDiffs) {
-            ResidueNumber residue = diff.getResidue();
-            String angleName = diff.getAngleName();
-
-            if (!mapResToDiffs.containsKey(residue)) {
-                mapResToDiffs.put(residue, new ArrayList<AngleDifference>());
-                mapResToTaus.put(residue,
-                        new AngleDifference[TorsionLocalComparison.TAU_COUNT]);
-            }
-            List<AngleDifference> list = mapResToDiffs.get(residue);
-            list.add(diff);
-
-            if (angleName.startsWith("TAU")) {
-                AngleDifference[] taus = mapResToTaus.get(residue);
-                int which = angleName.charAt(3) - '0';
-                taus[which] = diff;
-            }
-
-            if (!mapNameToDiffs.containsKey(angleName)) {
-                mapNameToDiffs.put(angleName, new ArrayList<AngleDifference>());
-            }
-            list = mapNameToDiffs.get(angleName);
-            list.add(diff);
-        }
-
-        mapNameToDiffs
-                .put("P", TorsionLocalComparison.calcAngleP(mapResToTaus));
-        mapNameToDiffs.put("AVERAGE",
-                TorsionLocalComparison.calcMcqPerResidue(mapResToDiffs));
-        return mapNameToDiffs;
-    }
-
-    /**
-     * Compare two structures.
-     * 
-     * @param s1
-     *            First structure.
-     * @param s2
-     *            Second structure.
-     * @param alignFirst
-     *            Should atoms be aligned beforehand?
-     * @return A map of name of angle to the list of differences defined upon
-     *         it.
-     * @throws StructureException
-     *             If the alignment was impossible to be computed.
-     */
-    public static Map<String, List<AngleDifference>> compare(Structure s1,
-            Structure s2, boolean alignFirst) throws StructureException {
-        boolean wasAligned = alignFirst;
-        Atom[][] atoms;
-        if (alignFirst) {
-            atoms = StructureAligner.align(s1, s2).getAtoms();
-        } else {
-            atoms = Helper.getCommonAtomArray(s1, s2, false);
-            if (atoms == null) {
-                atoms = Helper.getCommonAtomArray(s1, s2, true);
-                wasAligned = true;
-            }
-        }
-        AngleType[] angles = Helper.isNucleicAcid(s1) ? NucleotideDihedral
-                .getAngles() : AminoAcidDihedral.getAngles();
-        return TorsionLocalComparison.compare(atoms, angles, wasAligned);
-    }
-
-    /**
-     * A command line wrapper to compare two structures locally.
-     * 
-     * @param args
-     *            Two paths to PDB files, then angle name (eg. MCQ), then
-     *            optionally two more arguments with chain names.
-     */
-    @SuppressWarnings("unchecked")
-    public static void main(String[] args) {
-        if (args.length != 2 && args.length != 3 && args.length != 5) {
-            System.out.println("ERROR");
-            System.out.println("Incorrect number of arguments provided");
-            return;
-        }
-
-        try {
-            PDBFileReader reader = new PDBFileReader();
-            Structure[] structures = new Structure[] {
-                    reader.getStructure(args[0]), reader.getStructure(args[1]) };
-            TorsionLocalComparison comparison = new TorsionLocalComparison();
-
-            Map<String, List<AngleDifference>> result;
-            if (args.length == 5) {
-                result = TorsionLocalComparison
-                        .compare(
-                                new StructureImpl(structures[0]
-                                        .getChainByPDB(args[3])),
-                                new StructureImpl(structures[1]
-                                        .getChainByPDB(args[4])), false);
-            } else {
-                result = (Map<String, List<AngleDifference>>) comparison
-                        .compare(structures[0], structures[1]);
-            }
-
-            String angleName = "MCQ";
-            if (args.length == 3 || args.length == 5) {
-                angleName = args[2];
-            }
-            List<AngleDifference> list = result.get(angleName);
-            AngleDifference[] array = list.toArray(new AngleDifference[list
-                    .size()]);
-            Arrays.sort(array);
-            for (AngleDifference ad : array) {
-                System.out.println(ad.getResidue() + " " + ad.getDifference());
-            }
-        } catch (IOException | IncomparableStructuresException
-                | StructureException e) {
-            System.out.println("ERROR");
-            System.out.println(e.getMessage());
-        }
-    }
-
-    @Override
-    public Object compare(Structure s1, Structure s2)
-            throws IncomparableStructuresException {
-        try {
-            return TorsionLocalComparison.compare(s1, s2, false);
-        } catch (StructureException e) {
-            throw new IncomparableStructuresException(e);
-        }
-    }
->>>>>>> 1ddc8f6a
 }