--- conflicted
+++ resolved
@@ -16,89 +16,7 @@
  * @author tzok
  */
 public final class PdbManager {
-<<<<<<< HEAD
-	private static final Logger LOGGER = LoggerFactory
-			.getLogger(PdbManager.class);
-	private static final Map<String, Structure> MAP_PATH_STRUCTURE = new HashMap<>();
-	private static final Map<String, String> MAP_PATH_NAME = new HashMap<>();
-	private static final Map<Structure, String> MAP_STRUCTURE_NAME = new HashMap<>();
-
-	/**
-	 * Return an array of structure names for the given list of their paths.
-	 * 
-	 * @param elements
-	 *            List of paths to PDB files.
-	 * @return Array of names of structures.
-	 */
-	public static String[] getNames(List<String> paths) {
-		List<String> vector = new ArrayList<>();
-		for (String element : paths) {
-			String name = PdbManager.MAP_PATH_NAME.get(element);
-			vector.add(name);
-		}
-		return vector.toArray(new String[vector.size()]);
-	}
-
-	public static String getStructureName(Structure structure) {
-		if (!PdbManager.MAP_STRUCTURE_NAME.containsKey(structure)) {
-			PdbManager.LOGGER.warn("A structure name could not be found in "
-					+ "cache. Was it loaded by PdbManager class in the first "
-					+ "place? The structure is: " + structure);
-			return "UNKNOWN!";
-		}
-		return PdbManager.MAP_STRUCTURE_NAME.get(structure);
-	}
-
-	/**
-	 * Get an array of structures from a list of their paths.
-	 * 
-	 * @param elements
-	 *            A list of paths to PDB files.
-	 * 
-	 * @return An array of structures.
-	 */
-	public static Structure[] getStructures(Iterable<String> elements) {
-		List<Structure> vector = new ArrayList<>();
-		for (String element : elements) {
-			Structure structure = PdbManager.MAP_PATH_STRUCTURE.get(element);
-			vector.add(structure);
-		}
-		return vector.toArray(new Structure[vector.size()]);
-	}
-
-	/**
-	 * Load a structure and remember it being already cached.
-	 * 
-	 * @param path
-	 *            Path to the PDB file.
-	 * @return Structure object..
-	 */
-	public static Structure loadStructure(String path) {
-		if (PdbManager.MAP_PATH_STRUCTURE.containsKey(path)) {
-			return PdbManager.MAP_PATH_STRUCTURE.get(path);
-		}
-
-		Structure structure;
-		try {
-			structure = new PDBFileReader().getStructure(path);
-		} catch (IOException e) {
-			PdbManager.LOGGER.error("Failed to load the structure: " + path, e);
-			return null;
-		}
-
-		String name = structure.getPDBCode();
-		if (name == null || name.trim().equals("")) {
-			name = new File(path).getName();
-			structure.setPDBCode(name);
-		}
-
-		PdbManager.MAP_PATH_STRUCTURE.put(path, structure);
-		PdbManager.MAP_PATH_NAME.put(path, name);
-		PdbManager.MAP_STRUCTURE_NAME.put(structure, name);
-		return structure;
-	}
-=======
-    private static final Logger LOGGER = Logger.getLogger(PdbManager.class);
+    private static final Logger LOGGER = LoggerFactory.getLogger(PdbManager.class);
     private static final Map<File, Structure> MAP_PATH_STRUCTURE = new HashMap<>();
     private static final Map<File, String> MAP_PATH_NAME = new HashMap<>();
     private static final Map<Structure, String> MAP_STRUCTURE_NAME = new HashMap<>();
@@ -146,7 +64,6 @@
         PdbManager.MAP_STRUCTURE_NAME.put(structure, name);
         return structure;
     }
->>>>>>> 1ddc8f6a
 
 	private PdbManager() {
 	}
