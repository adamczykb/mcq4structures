--- conflicted
+++ resolved
@@ -26,42 +26,6 @@
 public class RMSD extends GlobalComparison {
 	private static final Logger LOGGER = LoggerFactory.getLogger(RMSD.class);
 
-<<<<<<< HEAD
-	/**
-	 * A command line wrapper to calculate RMSD for given structures. It outputs
-	 * the upper half of the dissimilarity matrix. For example, for 4 structures
-	 * the output will like this:
-	 * 
-	 * OK 1-vs-2 1-vs-3 1-vs-4 2-vs-3 2-vs-4 3-vs-4
-	 * 
-	 * @param args
-	 *            A list of paths to PDB files.
-	 */
-	public static void main(String[] args) {
-		if (args.length < 2) {
-			System.out.println("ERROR");
-			System.out.println("Incorrect number of arguments provided");
-			return;
-		}
-		try {
-			List<Structure> list = new ArrayList<>();
-			for (String arg : args) {
-				list.add(PdbManager.loadStructure(arg));
-			}
-
-			RMSD rmsd = new RMSD();
-			double[][] compare = rmsd.compare(list.toArray(new Structure[list
-					.size()]));
-			System.out.println("OK");
-			for (double[] element : compare) {
-				System.out.println(Arrays.toString(element));
-			}
-		} catch (IncomparableStructuresException e) {
-			System.out.println("ERROR");
-			System.out.println(e.getMessage());
-		}
-	}
-=======
     /**
      * A command line wrapper to calculate RMSD for given structures. It outputs
      * the upper half of the dissimilarity matrix. For example, for 4 structures
@@ -96,7 +60,6 @@
             System.out.println(e.getMessage());
         }
     }
->>>>>>> 1ddc8f6a
 
 	/**
 	 * Compare two given structures. By default, do not try to align based on
@@ -114,18 +77,6 @@
 		RMSD.LOGGER.debug("Comparing: " + s1.getPDBCode() + " and "
 				+ s2.getPDBCode());
 
-<<<<<<< HEAD
-		try {
-			Structure[] structures = new Structure[] { s1.clone(), s2.clone() };
-			Atom[][] atoms = Helper.getCommonAtomArray(structures[0],
-					structures[1], false);
-			if (atoms == null || atoms[0].length != atoms[1].length) {
-				RMSD.LOGGER.info("Atom sets have different sizes. Must use "
-						+ "alignment before calculating RMSD");
-				AlignmentOutput output = StructureAligner.align(s1, s2);
-				return output.getAFPChain().getTotalRmsdOpt();
-			}
-=======
         if (Helper.isNucleicAcid(s1) != Helper.isNucleicAcid(s2)) {
             return Double.NaN;
         }
@@ -140,7 +91,6 @@
                 AlignmentOutput output = StructureAligner.align(s1, s2);
                 return output.getAFPChain().getTotalRmsdOpt();
             }
->>>>>>> 1ddc8f6a
 
 			RMSD.LOGGER.debug("Atom set size: " + atoms[0].length);
 			SVDSuperimposer superimposer = new SVDSuperimposer(atoms[0],
