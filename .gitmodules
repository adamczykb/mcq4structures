[submodule "mcq-cli"]
	path = mcq-cli
	url = https://github.com/tzok/mcq-cli.git
	branch = develop
[submodule "mcq-core"]
	path = mcq-core
<<<<<<< HEAD
	url = git@github.com:tzok/mcq-core.git
=======
	url = https://github.com/tzok/mcq-core.git
>>>>>>> 4df0087c
	branch = develop
[submodule "mcq-clustering"]
	path = mcq-clustering
	url = https://github.com/tzok/mcq-clustering.git
	branch = develop
[submodule "mcq-gui"]
	path = mcq-gui
	url = https://github.com/tzok/mcq4structures.git
	branch = develop
[submodule "circular"]
	path = circular
	url = https://github.com/tzok/Circular.git
	branch = master
[submodule "bio-commons"]
	path = bio-commons
	url = https://github.com/tzok/BioCommons.git
	branch = master
[submodule "tzok-commons"]
	path = tzok-commons
	url = https://github.com/tzok/TzokCommons.git
	branch = master
[submodule "varna-tz"]
	path = varna-tz
	url = https://github.com/tzok/varna-tz.git
	branch = master<|MERGE_RESOLUTION|>--- conflicted
+++ resolved
@@ -4,11 +4,7 @@
 	branch = develop
 [submodule "mcq-core"]
 	path = mcq-core
-<<<<<<< HEAD
-	url = git@github.com:tzok/mcq-core.git
-=======
 	url = https://github.com/tzok/mcq-core.git
->>>>>>> 4df0087c
 	branch = develop
 [submodule "mcq-clustering"]
 	path = mcq-clustering
