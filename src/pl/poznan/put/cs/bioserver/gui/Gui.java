package pl.poznan.put.cs.bioserver.gui;

import java.awt.Color;
import java.awt.Dimension;
import java.awt.GridLayout;
import java.awt.Toolkit;

import javax.swing.JEditorPane;
import javax.swing.JFrame;
import javax.swing.JPanel;
import javax.swing.JTabbedPane;
import javax.swing.SwingUtilities;
import javax.swing.UIManager;
import javax.swing.UIManager.LookAndFeelInfo;
import javax.swing.UnsupportedLookAndFeelException;

/**
 * A main window of the application.
 * 
 * @author tzok
 */
public class Gui extends JFrame {
	private static final long serialVersionUID = 1L;

	/**
	 * Run the main graphical application.
	 * 
	 * @param args
	 *            Unused.
	 */
	public static void main(String[] args) {
		SwingUtilities.invokeLater(new Runnable() {
			@Override
			public void run() {
				new Gui();
			}
		});
	}

<<<<<<< HEAD
	public Gui() {
		super();
		/*
		 * Set L&F
		 */
		for (LookAndFeelInfo info : UIManager.getInstalledLookAndFeels()) {
			if ("Nimbus".equals(info.getName())) {
				try {
					UIManager.setLookAndFeel(info.getClassName());
				} catch (ClassNotFoundException | InstantiationException
						| IllegalAccessException
						| UnsupportedLookAndFeelException e) {
					// do nothing
				}
				break;
			}
		}
		/*
		 * Tabbed pane
		 */
		JTabbedPane tabbedPane = new JTabbedPane();
		tabbedPane.add("Global comparison", new GlobalComparisonPanel());
		tabbedPane.add("Local comparison", new TorsionLocalComparisonPanel());
		tabbedPane.add("Sequence alignment", new SequenceAlignmentPanel());
		tabbedPane.add("3D structure alignment", new StructureAlignmentPanel());
		tabbedPane.add("About the program", new JPanel());
		setContentPane(tabbedPane);
		/*
		 * Show window
		 */
		setDefaultCloseOperation(JFrame.EXIT_ON_CLOSE);
		setTitle("MCQ4Structures: computing similarity of 3D RNA / protein structures");
		Toolkit toolkit = Toolkit.getDefaultToolkit();
		Dimension size = toolkit.getScreenSize();
		setSize(size.width * 3 / 4, size.height * 3 / 4);
		setLocation(size.width / 8, size.height / 8);
		setVisible(true);
	}
=======
    public Gui() {
        super();
        /*
         * Set L&F
         */
        for (LookAndFeelInfo info : UIManager.getInstalledLookAndFeels()) {
            if ("Nimbus".equals(info.getName())) {
                try {
                    UIManager.setLookAndFeel(info.getClassName());
                } catch (ClassNotFoundException | InstantiationException
                        | IllegalAccessException
                        | UnsupportedLookAndFeelException e) {
                    // do nothing
                }
                break;
            }
        }

        JEditorPane editorPane = new JEditorPane();
        editorPane.setBackground(new Color(0, 0, 0, 0));
        editorPane.setContentType("text/html");
        editorPane.setEditable(false);
        editorPane
                .setText("<h1>MCQ4Structures - an application and framework to "
                        + "compute 3D similarites of RNAs / proteins</h1>"
                        + "<h2>Links:</h2><ul"
                        + "<li><a href=\"http://bioserver.cs.put.poznan.pl\">BioServer @ cs.put.poznan.pl</a></li>"
                        + "<h2>Technologies used:</h2><ul>"
                        + "<li><a href=\"http://biojava.org\">BioJava</a></li>"
                        + "<li><a href=\"http://www.jfree.org/jfreechart\">JFreeChart</a></li>"
                        + "<li><a href=\"http://jmol.sourceforge.net\">Jmol</a></li>"
                        + "<li><a href=\"http://logging.apache.org/log4j\">Log4j</a></li>"
                        + "<li><a href=\"http://code.google.com/p/java-diff-utils\">DiffUtils</a></li>"
                        + "<li><a href=\"http://commons.apache.org/lang\">Apache Commons Lang</a></li>");

        JPanel panelAbout = new JPanel();
        panelAbout.setLayout(new GridLayout(1, 1));
        panelAbout.add(editorPane);

        /*
         * Tabbed pane
         */
        JTabbedPane tabbedPane = new JTabbedPane();
        tabbedPane.add("Global comparison", new GlobalComparisonPanel());
        tabbedPane.add("Local comparison", new TorsionLocalComparisonPanel());
        tabbedPane.add("Sequence alignment", new SequenceAlignmentPanel());
        tabbedPane.add("3D structure alignment", new StructureAlignmentPanel());
        tabbedPane.add("About the program", panelAbout);
        setContentPane(tabbedPane);
        /*
         * Show window
         */
        setDefaultCloseOperation(JFrame.EXIT_ON_CLOSE);
        setTitle("MCQ4Structures: computing similarity of 3D RNA / protein structures");
        Toolkit toolkit = Toolkit.getDefaultToolkit();
        Dimension size = toolkit.getScreenSize();
        setSize(size.width * 3 / 4, size.height * 3 / 4);
        setLocation(size.width / 8, size.height / 8);
        setVisible(true);
    }
>>>>>>> 1ddc8f6a
}<|MERGE_RESOLUTION|>--- conflicted
+++ resolved
@@ -37,46 +37,6 @@
 		});
 	}
 
-<<<<<<< HEAD
-	public Gui() {
-		super();
-		/*
-		 * Set L&F
-		 */
-		for (LookAndFeelInfo info : UIManager.getInstalledLookAndFeels()) {
-			if ("Nimbus".equals(info.getName())) {
-				try {
-					UIManager.setLookAndFeel(info.getClassName());
-				} catch (ClassNotFoundException | InstantiationException
-						| IllegalAccessException
-						| UnsupportedLookAndFeelException e) {
-					// do nothing
-				}
-				break;
-			}
-		}
-		/*
-		 * Tabbed pane
-		 */
-		JTabbedPane tabbedPane = new JTabbedPane();
-		tabbedPane.add("Global comparison", new GlobalComparisonPanel());
-		tabbedPane.add("Local comparison", new TorsionLocalComparisonPanel());
-		tabbedPane.add("Sequence alignment", new SequenceAlignmentPanel());
-		tabbedPane.add("3D structure alignment", new StructureAlignmentPanel());
-		tabbedPane.add("About the program", new JPanel());
-		setContentPane(tabbedPane);
-		/*
-		 * Show window
-		 */
-		setDefaultCloseOperation(JFrame.EXIT_ON_CLOSE);
-		setTitle("MCQ4Structures: computing similarity of 3D RNA / protein structures");
-		Toolkit toolkit = Toolkit.getDefaultToolkit();
-		Dimension size = toolkit.getScreenSize();
-		setSize(size.width * 3 / 4, size.height * 3 / 4);
-		setLocation(size.width / 8, size.height / 8);
-		setVisible(true);
-	}
-=======
     public Gui() {
         super();
         /*
@@ -137,5 +97,4 @@
         setLocation(size.width / 8, size.height / 8);
         setVisible(true);
     }
->>>>>>> 1ddc8f6a
 }